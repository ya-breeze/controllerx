# ControllerX

[![hacs_badge](https://img.shields.io/badge/HACS-Default-orange.svg?style=for-the-badge)](https://github.com/hacs/integration)

## Breaking changes

:warning: `sensor` and `event_id` are removed from the parameters, now there is a unique parameter called `controller`. So from v2.2.0 you will need to replace `sensor` and `event_id` for `controller`

:warning: You will also need to add a new parameter `integration` to state how the controller is connected with. These are the supported integration, z2m, deconz and zha. This does not mean that there is support for all three integration for all controllers, some controllers do not have some integration due to the lack of the device and being still in development. If you possess a device that is not integrated, you can freely open an issue and I will be glad to help :smiley:

_Bring full functionality to light and media player controllers. From turning devices on/off to changing the color lights._

This automation brings the following functionalities for different [devices](https://github.com/xaviml/controllerx/wiki/Supported-controllers):

- Turn on/Turn off light(s)
- Toggle light(s)
- Manual increase/decrease of brightness and color temperature
- Smooth increase/decrease (holding button) of brightness and color temperature
- Color loop changing if the light supports xy color.
- Play/pause music
- Volume up/down for a media player.

<<<<<<< HEAD
The appdaemon app supports zigbee2mqtt (use the `sensor` parameter) and deCONZ (use the `event_id` parameter).
=======
This project gives support now to controllers integrated with zigbee2mqtt, deCONZ and ZHA.
>>>>>>> be1760ee

## Installation

### HACS

The easiest way to add this to your Homeassistant installation is using HACS with Appdaemon enabled. And then follow the instructions under Configuration below.

### Manual

Download the `controllerx` directory from inside the `apps` directory here to your local `apps` directory, then add the configuration to enable the `controllerx` module.

## Update
Note that AppDaemon will need to be restarted when installing a new version of ControllerX. This is due to AppDaemon not reimporting the modules again. If AppDaemon server is not restarted, then it will keep executing the old version.

## Configuration

This is an example configuration template:

```yaml
nameOfYourInstanceApp:
  module: controllerx
  class: <class of your controller>
  controller: <controller entity id>
  integration: <z2m | deconz | zha>
  light: <light, group entity id>
```

or:

```yaml
nameOfYourInstanceApp:
  module: controllerx
  class: <class of your controller>
  controller: <controller entity id>
  integration: <z2m | deconz | zha>
  light:
    name: <light, group entity id>
    color_mode: auto | xy_color | color_temp
```

This is a real example for E1524/E1810 controller with z2m that controls all the livingroom lights.

```yaml
livingroom_controller:
  module: controllerx
  class: E1810Controller
  controller: sensor.livingroom_controller_action
  integration: z2m
  light: group.livingroom_lights
```

This is a real example to control a media player with E1744 with deCONZ:

```yaml
bedroom_speaker:
  module: controllerx
  class: E1744MediaPlayerController
  controller: symfonisk_controller
  integration: deconz
  media_player: media_player.bedroom_speaker
```

These are the generic app parameters for all type of controllers. You can see the rest in [here](https://github.com/xaviml/controllerx/wiki/Controller-types)

<<<<<<< HEAD
| key            | optional | type           | default        | example                                                         | description                                                                                                                                                                                                                                                                                                            |
| -------------- | -------- | -------------- | -------------- | --------------------------------------------------------------- | ---------------------------------------------------------------------------------------------------------------------------------------------------------------------------------------------------------------------------------------------------------------------------------------------------------------------- |
| `module`       | False    | string         | -              | `controllerx`                                                   | The Python module                                                                                                                                                                                                                                                                                                      |
| `class`        | False    | string         | -              | `E1810Controller`                                               | The Python class. Check the classes for each controller on the [supported controllers](https://github.com/xaviml/controllerx/wiki/Supported-controllers) page.                                                                                                                                                         |
| `sensor`       | False    | string \| list | -              | `sensor.controller` or `sensor.controller1, sensor.controller2` | The sensor(s) entity id from HA. Note that for IKEA E1524/E1810 it finishes with "\_action" by default and for IKEA E1743 with "\_click". `sensor` and `event_id` cannot be used together. This attribute could be used for devices integrated with zigbee2mqtt. This can be also sent as list on the YAML (using "-") |
| `event_id`     | False    | string \| list | -              | `hue_switch` or `hue_switch1, hue_switch2`                      | The event id(s). `sensor` and `event_id` cannot be used together. This attribute could be used for devices integrated with deCONZ. This can be also sent as list on the YAML (using "-")                                                                                                                               |
| `event`        | True     | string         | `deconz_event` |                                                                 | The event feature was meant to be used for devices integrated with deConz, but the event can be overwritten for other use cases.                                                                                                                                                                                       |
| `actions`      | True     | list           | All actions    |                                                                 | This is a list of actions to be included and controlled by the app. To see which actions has each controller check the [supported controllers](https://github.com/xaviml/controllerx/wiki/Supported-controllers) page                                                                                                  |
| `action_delta` | True     | int            | 300            |                                                                 | This is the threshold time between the previous action and the next one (being the same action). If the time difference between the two actions is less than this attribute, then the action won't be called. I recommend changing this if you see the same action being called twice.                                 |

_Note: This was tested with zigbee2mqtt, IKEA devices and the Philips Hue dimmer, but the code does not use any MQTT calls, just the Home Assistant API._
=======
| key            | optional | type           | default     | example                                           | description                                                                                                                                                                                                                                                                            |
| -------------- | -------- | -------------- | ----------- | ------------------------------------------------- | -------------------------------------------------------------------------------------------------------------------------------------------------------------------------------------------------------------------------------------------------------------------------------------- |
| `module`       | False    | string         | -           | `controllerx`                                     | The Python module                                                                                                                                                                                                                                                                      |
| `class`        | False    | string         | -           | `E1810Controller`                                 | The Python class. Check the classes for each controller on the [supported controllers](https://github.com/xaviml/controllerx/wiki/Supported-controllers) page.                                                                                                                         |
| `controller`   | False    | string \| list | -           | `sensor.controller` or `hue_switch1, hue_switch2` | This is the controller id. This will change depending on the integration. In case of `z2m` is the name of the sensor in HA, it normally finishes with `_action`. For `deconz` is the device name given on the phoscon app. And finally, for `zha` is the device IEEE.                  |
| `integration`  | False    | string         | -           | `z2m`, `deconz` or `zha`                          | This is the integration that the device was integrated.                                                                                                                                                                                                                                |
| `actions`      | True     | list           | All actions |                                                   | This is a list of actions to be included and controlled by the app. To see which actions has each controller check the [supported controllers](https://github.com/xaviml/controllerx/wiki/Supported-controllers) page                                                                  |
| `action_delta` | True     | int            | 300         |                                                   | This is the threshold time between the previous action and the next one (being the same action). If the time difference between the two actions is less than this attribute, then the action won't be called. I recommend changing this if you see the same action being called twice. |

## Contributing

See [CONTRIBUTING.md](/CONTRIBUTING.md)

_Note: The code does not use any MQTT calls, just the Home Assistant API from AppDaemon._
>>>>>>> be1760ee
<|MERGE_RESOLUTION|>--- conflicted
+++ resolved
@@ -20,11 +20,7 @@
 - Play/pause music
 - Volume up/down for a media player.
 
-<<<<<<< HEAD
-The appdaemon app supports zigbee2mqtt (use the `sensor` parameter) and deCONZ (use the `event_id` parameter).
-=======
 This project gives support now to controllers integrated with zigbee2mqtt, deCONZ and ZHA.
->>>>>>> be1760ee
 
 ## Installation
 
@@ -89,19 +85,6 @@
 
 These are the generic app parameters for all type of controllers. You can see the rest in [here](https://github.com/xaviml/controllerx/wiki/Controller-types)
 
-<<<<<<< HEAD
-| key            | optional | type           | default        | example                                                         | description                                                                                                                                                                                                                                                                                                            |
-| -------------- | -------- | -------------- | -------------- | --------------------------------------------------------------- | ---------------------------------------------------------------------------------------------------------------------------------------------------------------------------------------------------------------------------------------------------------------------------------------------------------------------- |
-| `module`       | False    | string         | -              | `controllerx`                                                   | The Python module                                                                                                                                                                                                                                                                                                      |
-| `class`        | False    | string         | -              | `E1810Controller`                                               | The Python class. Check the classes for each controller on the [supported controllers](https://github.com/xaviml/controllerx/wiki/Supported-controllers) page.                                                                                                                                                         |
-| `sensor`       | False    | string \| list | -              | `sensor.controller` or `sensor.controller1, sensor.controller2` | The sensor(s) entity id from HA. Note that for IKEA E1524/E1810 it finishes with "\_action" by default and for IKEA E1743 with "\_click". `sensor` and `event_id` cannot be used together. This attribute could be used for devices integrated with zigbee2mqtt. This can be also sent as list on the YAML (using "-") |
-| `event_id`     | False    | string \| list | -              | `hue_switch` or `hue_switch1, hue_switch2`                      | The event id(s). `sensor` and `event_id` cannot be used together. This attribute could be used for devices integrated with deCONZ. This can be also sent as list on the YAML (using "-")                                                                                                                               |
-| `event`        | True     | string         | `deconz_event` |                                                                 | The event feature was meant to be used for devices integrated with deConz, but the event can be overwritten for other use cases.                                                                                                                                                                                       |
-| `actions`      | True     | list           | All actions    |                                                                 | This is a list of actions to be included and controlled by the app. To see which actions has each controller check the [supported controllers](https://github.com/xaviml/controllerx/wiki/Supported-controllers) page                                                                                                  |
-| `action_delta` | True     | int            | 300            |                                                                 | This is the threshold time between the previous action and the next one (being the same action). If the time difference between the two actions is less than this attribute, then the action won't be called. I recommend changing this if you see the same action being called twice.                                 |
-
-_Note: This was tested with zigbee2mqtt, IKEA devices and the Philips Hue dimmer, but the code does not use any MQTT calls, just the Home Assistant API._
-=======
 | key            | optional | type           | default     | example                                           | description                                                                                                                                                                                                                                                                            |
 | -------------- | -------- | -------------- | ----------- | ------------------------------------------------- | -------------------------------------------------------------------------------------------------------------------------------------------------------------------------------------------------------------------------------------------------------------------------------------- |
 | `module`       | False    | string         | -           | `controllerx`                                     | The Python module                                                                                                                                                                                                                                                                      |
@@ -115,5 +98,4 @@
 
 See [CONTRIBUTING.md](/CONTRIBUTING.md)
 
-_Note: The code does not use any MQTT calls, just the Home Assistant API from AppDaemon._
->>>>>>> be1760ee
+_Note: The code does not use any MQTT calls, just the Home Assistant API from AppDaemon._