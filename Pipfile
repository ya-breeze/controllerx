--- conflicted
+++ resolved
@@ -11,15 +11,9 @@
 pytest-mock = "==3.5.1"
 pytest-timeout = "==1.4.2"
 mock = "==4.0.3"
-<<<<<<< HEAD
-pre-commit = "==2.9.3"
+pre-commit = "==2.10.0"
 commitizen = "==2.14.1"
-mypy = "==0.790"
-=======
-pre-commit = "==2.10.0"
-commitizen = "==2.14.0"
 mypy = "==0.800"
->>>>>>> 18b42714
 flake8 = "==3.8.4"
 isort = "==5.7.0"
 controllerx = {path = ".", editable = true}
