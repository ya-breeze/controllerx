from cx_const import (
    Cover,
    DefaultActionsMapping,
    Light,
    MediaPlayer,
    PredefinedActionsMapping,
    Switch,
)
from cx_core import (
    CoverController,
    LightController,
    MediaPlayerController,
    SwitchController,
    action,
)


class E1810Controller(LightController):
    # Different states reported from the controller:
    # toggle, brightness_up_click, brightness_down_click
    # arrow_left_click, arrow_right_click, brightness_up_hold
    # brightness_up_release, brightness_down_hold, brightness_down_release,
    # arrow_left_hold, arrow_left_release, arrow_right_hold
    # arrow_right_release

    def get_z2m_actions_mapping(self) -> DefaultActionsMapping:
        return {
            "toggle": Light.TOGGLE,
            "toggle_hold": Light.SYNC,
            "brightness_up_click": Light.CLICK_BRIGHTNESS_UP,
            "brightness_down_click": Light.CLICK_BRIGHTNESS_DOWN,
            "arrow_left_click": Light.CLICK_COLOR_DOWN,
            "arrow_right_click": Light.CLICK_COLOR_UP,
            "brightness_up_hold": Light.HOLD_BRIGHTNESS_UP,
            "brightness_up_release": Light.RELEASE,
            "brightness_down_hold": Light.HOLD_BRIGHTNESS_DOWN,
            "brightness_down_release": Light.RELEASE,
            "arrow_left_hold": Light.HOLD_COLOR_DOWN,
            "arrow_left_release": Light.RELEASE,
            "arrow_right_hold": Light.HOLD_COLOR_UP,
            "arrow_right_release": Light.RELEASE,
        }

    def get_deconz_actions_mapping(self) -> DefaultActionsMapping:
        return {
            1002: Light.TOGGLE,
            1001: Light.SYNC,
            2002: Light.CLICK_BRIGHTNESS_UP,
            3002: Light.CLICK_BRIGHTNESS_DOWN,
            4002: Light.CLICK_COLOR_DOWN,
            5002: Light.CLICK_COLOR_UP,
            2001: Light.HOLD_BRIGHTNESS_UP,
            2003: Light.RELEASE,
            3001: Light.HOLD_BRIGHTNESS_DOWN,
            3003: Light.RELEASE,
            4001: Light.HOLD_COLOR_DOWN,
            4003: Light.RELEASE,
            5001: Light.HOLD_COLOR_UP,
            5003: Light.RELEASE,
        }

    def get_zha_actions_mapping(self) -> DefaultActionsMapping:
        return {
            "toggle": Light.TOGGLE,
            "press_2_0_0": Light.SYNC,
            "step_with_on_off_0_43_5": Light.CLICK_BRIGHTNESS_UP,
            "step_1_43_5": Light.CLICK_BRIGHTNESS_DOWN,
            "press_257_13_0": Light.CLICK_COLOR_DOWN,
            "press_256_13_0": Light.CLICK_COLOR_UP,
            "move_with_on_off_0_83": Light.HOLD_BRIGHTNESS_UP,
            "move_with_on_off_0_84": Light.HOLD_BRIGHTNESS_UP,  # ZigBee 3.0 firmware
            "move_1_83": Light.HOLD_BRIGHTNESS_DOWN,
            "move_1_84": Light.HOLD_BRIGHTNESS_DOWN,  # ZigBee 3.0 firmware
            "hold_3329_0": Light.HOLD_COLOR_DOWN,
            "hold_3328_0": Light.HOLD_COLOR_UP,
            "stop": Light.RELEASE,
            "release": Light.RELEASE,
        }


class E1810MediaPlayerController(MediaPlayerController):
    # Different states reported from the controller:
    # toggle, brightness_up_click, brightness_down_click
    # arrow_left_click, arrow_right_click, brightness_up_hold
    # brightness_up_release, brightness_down_hold, brightness_down_release,
    # arrow_left_hold, arrow_left_release, arrow_right_hold
    # arrow_right_release

    def get_z2m_actions_mapping(self) -> DefaultActionsMapping:
        return {
            "toggle": MediaPlayer.PLAY_PAUSE,
            "brightness_up_click": MediaPlayer.CLICK_VOLUME_UP,
            "brightness_down_click": MediaPlayer.CLICK_VOLUME_DOWN,
            "arrow_left_click": MediaPlayer.PREVIOUS_TRACK,
            "arrow_right_click": MediaPlayer.NEXT_TRACK,
            "arrow_left_hold": MediaPlayer.PREVIOUS_SOURCE,
            "arrow_right_hold": MediaPlayer.NEXT_SOURCE,
            "brightness_up_hold": MediaPlayer.HOLD_VOLUME_UP,
            "brightness_up_release": MediaPlayer.RELEASE,
            "brightness_down_hold": MediaPlayer.HOLD_VOLUME_DOWN,
            "brightness_down_release": MediaPlayer.RELEASE,
        }

    def get_deconz_actions_mapping(self) -> DefaultActionsMapping:
        return {
            1002: MediaPlayer.PLAY_PAUSE,
            2002: MediaPlayer.CLICK_VOLUME_UP,
            3002: MediaPlayer.CLICK_VOLUME_DOWN,
            4002: MediaPlayer.PREVIOUS_TRACK,
            5002: MediaPlayer.NEXT_TRACK,
            2001: MediaPlayer.HOLD_VOLUME_UP,
            2003: MediaPlayer.RELEASE,
            3001: MediaPlayer.HOLD_VOLUME_DOWN,
            3003: MediaPlayer.RELEASE,
            4001: MediaPlayer.PREVIOUS_SOURCE,
            5001: MediaPlayer.NEXT_SOURCE,
        }

    def get_zha_actions_mapping(self) -> DefaultActionsMapping:
        return {
            "toggle": MediaPlayer.PLAY_PAUSE,
            "step_with_on_off_0_43_5": MediaPlayer.CLICK_VOLUME_UP,
            "step_1_43_5": MediaPlayer.CLICK_VOLUME_DOWN,
            "press_257_13_0": MediaPlayer.PREVIOUS_TRACK,
            "press_256_13_0": MediaPlayer.NEXT_TRACK,
            "move_with_on_off_0_83": MediaPlayer.HOLD_VOLUME_UP,
            "move_with_on_off_0_84": MediaPlayer.HOLD_VOLUME_UP,  # ZigBee 3.0 firmware
            "stop": MediaPlayer.RELEASE,
            "move_1_83": MediaPlayer.HOLD_VOLUME_DOWN,
            "move_1_84": MediaPlayer.HOLD_VOLUME_DOWN,  # ZigBee 3.0 firmware
            "hold_3329_0": MediaPlayer.PREVIOUS_SOURCE,
            "hold_3328_0": MediaPlayer.NEXT_SOURCE,
            "release": MediaPlayer.RELEASE,
        }


class E1743Controller(LightController):
    # Different states reported from the controller:
    # on, off, brightness_up, brightness_down, brightness_stop

    def get_z2m_actions_mapping(self) -> DefaultActionsMapping:
        return {
            "on": Light.ON,
            "off": Light.OFF,
            "brightness_move_up": Light.HOLD_BRIGHTNESS_UP,
            "brightness_move_down": Light.HOLD_BRIGHTNESS_DOWN,
            "brightness_stop": Light.RELEASE,
        }

    def get_deconz_actions_mapping(self) -> DefaultActionsMapping:
        return {
            1002: Light.ON,
            2002: Light.OFF,
            1001: Light.HOLD_BRIGHTNESS_UP,
            2001: Light.HOLD_BRIGHTNESS_DOWN,
            1003: Light.RELEASE,
            2003: Light.RELEASE,
        }

    def get_zha_actions_mapping(self) -> DefaultActionsMapping:
        return {
            "on": Light.ON,
            "off": Light.OFF,
            "move_with_on_off_0_83": Light.HOLD_BRIGHTNESS_UP,
            "move_1_83": Light.HOLD_BRIGHTNESS_DOWN,
            "stop": Light.RELEASE,
        }


class E1743MediaPlayerController(MediaPlayerController):
    # Different states reported from the controller:
    # on, off, brightness_up, brightness_down, brightness_stop

    def get_z2m_actions_mapping(self) -> DefaultActionsMapping:
        return {
            "on": MediaPlayer.PLAY_PAUSE,
            "off": MediaPlayer.NEXT_TRACK,
            "brightness_move_up": MediaPlayer.HOLD_VOLUME_UP,
            "brightness_move_down": MediaPlayer.HOLD_VOLUME_DOWN,
            "brightness_stop": MediaPlayer.RELEASE,
        }

    def get_deconz_actions_mapping(self) -> DefaultActionsMapping:
        return {
            1002: MediaPlayer.PLAY_PAUSE,
            2002: MediaPlayer.NEXT_TRACK,
            1001: MediaPlayer.HOLD_VOLUME_UP,
            2001: MediaPlayer.HOLD_VOLUME_DOWN,
            1003: MediaPlayer.RELEASE,
            2003: MediaPlayer.RELEASE,
        }

    def get_zha_actions_mapping(self) -> DefaultActionsMapping:
        return {
            "on": MediaPlayer.PLAY_PAUSE,
            "off": MediaPlayer.NEXT_TRACK,
            "move_with_on_off_0_83": MediaPlayer.HOLD_VOLUME_UP,
            "move_1_83": MediaPlayer.HOLD_VOLUME_DOWN,
            "stop": MediaPlayer.RELEASE,
        }


class E1743SwitchController(SwitchController):
    # Different states reported from the controller:
    # on, off

    def get_z2m_actions_mapping(self) -> DefaultActionsMapping:
        return {"on": Switch.ON, "off": Switch.OFF}

    def get_deconz_actions_mapping(self) -> DefaultActionsMapping:
        return {1002: Switch.ON, 2002: Switch.OFF}

    def get_zha_actions_mapping(self) -> DefaultActionsMapping:
        return {"on": Switch.ON, "off": Switch.OFF}


class E1743CoverController(CoverController):
    # Different states reported from the controller:
    # on, off

    def get_z2m_actions_mapping(self) -> DefaultActionsMapping:
        return {
            "on": Cover.TOGGLE_OPEN,
            "off": Cover.TOGGLE_CLOSE,
            "brightness_move_up": Cover.OPEN,
            "brightness_move_down": Cover.CLOSE,
            "brightness_stop": Cover.STOP,
        }

    def get_deconz_actions_mapping(self) -> DefaultActionsMapping:
        return {
            1002: Cover.TOGGLE_OPEN,
            2002: Cover.TOGGLE_CLOSE,
            1001: Cover.OPEN,
            2001: Cover.CLOSE,
            1003: Cover.STOP,
            2003: Cover.STOP,
        }

    def get_zha_actions_mapping(self) -> DefaultActionsMapping:
        return {
            "on": Cover.TOGGLE_OPEN,
            "off": Cover.TOGGLE_CLOSE,
            "move_with_on_off_0_83": Cover.OPEN,
            "move_1_83": Cover.CLOSE,
            "stop": Cover.STOP,
        }


class ICTCG1Controller(LightController):
    # Different states reported from the controller:
    # rotate_left, rotate_left_quick
    # rotate_right, rotate_right_quick
    # rotate_stop

    @action
    async def rotate_left_quick(self) -> None:
        await self.release()
        await self.off()

    @action
    async def rotate_right_quick(self) -> None:
        await self.release()
        await self.on_full(LightController.ATTRIBUTE_BRIGHTNESS)

    def get_predefined_actions_mapping(self) -> PredefinedActionsMapping:
        parent_mapping = super().get_predefined_actions_mapping()
        mapping: PredefinedActionsMapping = {
            "rotate_left_quick": self.rotate_left_quick,
            "rotate_right_quick": self.rotate_right_quick,
        }
        mapping.update(parent_mapping)
        return mapping

    def get_z2m_actions_mapping(self) -> DefaultActionsMapping:
        return {
            "rotate_left": Light.HOLD_BRIGHTNESS_DOWN,
            "rotate_left_quick": "rotate_left_quick",
            "rotate_right": Light.HOLD_BRIGHTNESS_UP,
            "rotate_right_quick": "rotate_right_quick",
            "rotate_stop": Light.RELEASE,
        }

    def get_deconz_actions_mapping(self) -> DefaultActionsMapping:
        return {
            1002: "rotate_right_quick",
            2002: Light.CLICK_BRIGHTNESS_UP,
            3002: Light.CLICK_BRIGHTNESS_DOWN,
            4002: "rotate_left_quick",
        }

    def get_zha_actions_mapping(self) -> DefaultActionsMapping:
        return {
            "move_1_70": Light.HOLD_BRIGHTNESS_DOWN,
            "move_1_195": Light.HOLD_BRIGHTNESS_DOWN,
            "move_to_level_with_on_off_0_1": "rotate_left_quick",
            "move_with_on_off_0_70": Light.HOLD_BRIGHTNESS_UP,
            "move_with_on_off_0_195": Light.ON,
            "move_to_level_with_on_off_255_1": "rotate_right_quick",
            "stop": Light.RELEASE,
        }


class ICTCG1MediaPlayerController(MediaPlayerController):
    # Different states reported from the controller:
    # rotate_left, rotate_left_quick
    # rotate_right, rotate_right_quick
    # rotate_stop

    @action
    async def rotate_left_quick(self) -> None:
        await self.release()
        await self.pause()

    @action
    async def rotate_right_quick(self) -> None:
        await self.release()
        await self.play()

    def get_predefined_actions_mapping(self) -> PredefinedActionsMapping:
        parent_mapping = super().get_predefined_actions_mapping()
        mapping: PredefinedActionsMapping = {
            "rotate_left_quick": self.rotate_left_quick,
            "rotate_right_quick": self.rotate_right_quick,
        }
        mapping.update(parent_mapping)
        return mapping

    def get_z2m_actions_mapping(self) -> DefaultActionsMapping:
        return {
            "rotate_left": MediaPlayer.HOLD_VOLUME_DOWN,
            "rotate_left_quick": "rotate_left_quick",
            "rotate_right": MediaPlayer.HOLD_VOLUME_UP,
            "rotate_right_quick": "rotate_right_quick",
            "rotate_stop": MediaPlayer.RELEASE,
        }

    def get_deconz_actions_mapping(self) -> DefaultActionsMapping:
        return {
            1002: "rotate_right_quick",
            2002: MediaPlayer.CLICK_VOLUME_UP,
            3002: MediaPlayer.CLICK_VOLUME_DOWN,
            4002: "rotate_left_quick",
        }

    def get_zha_actions_mapping(self) -> DefaultActionsMapping:
        return {
            "move_1_70": MediaPlayer.HOLD_VOLUME_DOWN,
            "move_1_195": MediaPlayer.HOLD_VOLUME_DOWN,
            "move_to_level_with_on_off_0_1": "rotate_left_quick",
            "move_with_on_off_0_70": MediaPlayer.HOLD_VOLUME_UP,
            "move_with_on_off_0_195": MediaPlayer.HOLD_VOLUME_UP,
            "move_to_level_with_on_off_255_1": "rotate_right_quick",
            "stop": MediaPlayer.RELEASE,
        }


class E1744LightController(LightController):
    # Different states reported from the controller:
    # brightness_move_down, brightness_move_up, brightness_stop,
    # toggle, brightness_step_up, brightness_step_down

    def get_z2m_actions_mapping(self) -> DefaultActionsMapping:
        return {
            "brightness_move_down": Light.HOLD_BRIGHTNESS_DOWN,
            "brightness_move_up": Light.HOLD_BRIGHTNESS_UP,
            "brightness_stop": Light.RELEASE,
            "toggle": Light.TOGGLE,
            "brightness_step_up": Light.ON_FULL_BRIGHTNESS,
            "brightness_step_down": Light.ON_MIN_BRIGHTNESS,
        }

    def get_deconz_actions_mapping(self) -> DefaultActionsMapping:
        return {
            3001: Light.HOLD_BRIGHTNESS_DOWN,
            2001: Light.HOLD_BRIGHTNESS_UP,
            2003: Light.RELEASE,
            3003: Light.RELEASE,
            1002: Light.TOGGLE,
            1004: Light.ON_FULL_BRIGHTNESS,
            1005: Light.ON_MIN_BRIGHTNESS,
        }

    def get_zha_actions_mapping(self) -> DefaultActionsMapping:
        return {
            "move_1_195": Light.HOLD_BRIGHTNESS_DOWN,
            "move_0_195": Light.HOLD_BRIGHTNESS_UP,
            "stop": Light.RELEASE,
            "toggle": Light.TOGGLE,
            "step_0_1_0": Light.ON_FULL_BRIGHTNESS,
            "step_1_1_0": Light.ON_MIN_BRIGHTNESS,
        }

    def default_delay(self) -> int:
        return 500


class E1744MediaPlayerController(MediaPlayerController):
    # Different states reported from the controller:
    # brightness_move_down, brightness_move_up, brightness_stop,
    # toggle, brightness_step_up, brightness_step_down

    def get_z2m_actions_mapping(self) -> DefaultActionsMapping:
        return {
            "brightness_move_down": MediaPlayer.HOLD_VOLUME_DOWN,
            "brightness_move_up": MediaPlayer.HOLD_VOLUME_UP,
            "brightness_stop": MediaPlayer.RELEASE,
            "toggle": MediaPlayer.PLAY_PAUSE,
            "brightness_step_up": MediaPlayer.NEXT_TRACK,
            "brightness_step_down": MediaPlayer.PREVIOUS_TRACK,
        }

    def get_deconz_actions_mapping(self) -> DefaultActionsMapping:
        return {
            2001: MediaPlayer.HOLD_VOLUME_UP,
            3001: MediaPlayer.HOLD_VOLUME_DOWN,
            2003: MediaPlayer.RELEASE,
            3003: MediaPlayer.RELEASE,
            1002: MediaPlayer.PLAY_PAUSE,
            1004: MediaPlayer.NEXT_TRACK,
            1005: MediaPlayer.PREVIOUS_TRACK,
        }

    def get_zha_actions_mapping(self) -> DefaultActionsMapping:
        return {
            "move_1_195": MediaPlayer.HOLD_VOLUME_DOWN,
            "move_0_195": MediaPlayer.HOLD_VOLUME_UP,
            "stop": MediaPlayer.RELEASE,
            "toggle": MediaPlayer.PLAY_PAUSE,
            "step_0_1_0": MediaPlayer.NEXT_TRACK,
            "step_1_1_0": MediaPlayer.PREVIOUS_TRACK,
        }

    def default_delay(self) -> int:
        return 500


class E1766LightController(LightController):
    def get_z2m_actions_mapping(self) -> DefaultActionsMapping:
        return {"open": Light.ON, "close": Light.OFF}

    def get_deconz_actions_mapping(self) -> DefaultActionsMapping:
        return {
            1002: Light.ON,
            1003: Light.ON_FULL_BRIGHTNESS,
            2002: Light.OFF,
        }

    def get_zha_actions_mapping(self) -> DefaultActionsMapping:
        return {
            "up_open": Light.ON,
            "down_close": Light.OFF,
        }


class E1766SwitchController(SwitchController):
    def get_z2m_actions_mapping(self) -> DefaultActionsMapping:
        return {"open": Switch.ON, "close": Switch.OFF}

    def get_deconz_actions_mapping(self) -> DefaultActionsMapping:
        return {1002: Switch.ON, 2002: Switch.OFF}

    def get_zha_actions_mapping(self) -> DefaultActionsMapping:
        return {"up_open": Switch.ON, "down_close": Switch.OFF}


class E1766CoverController(CoverController):
<<<<<<< HEAD
    def get_z2m_actions_mapping(self) -> DefaultActionsMapping:
        return {"open": Cover.TOGGLE_OPEN, "close": Cover.TOGGLE_CLOSE}
=======
    def get_z2m_actions_mapping(self) -> TypeActionsMapping:
        return {
            "open": Cover.TOGGLE_OPEN,
            "close": Cover.TOGGLE_CLOSE,
            "stop": Cover.STOP,
        }
>>>>>>> 3ab7d9bb

    def get_deconz_actions_mapping(self) -> DefaultActionsMapping:
        return {
            1002: Cover.TOGGLE_OPEN,
            1003: Cover.STOP,
            2002: Cover.TOGGLE_CLOSE,
            2003: Cover.STOP,
        }

    def get_zha_actions_mapping(self) -> DefaultActionsMapping:
        return {
            "up_open": Cover.TOGGLE_OPEN,
            "down_close": Cover.TOGGLE_CLOSE,
            "stop": Cover.STOP,
        }<|MERGE_RESOLUTION|>--- conflicted
+++ resolved
@@ -465,17 +465,13 @@
 
 
 class E1766CoverController(CoverController):
-<<<<<<< HEAD
-    def get_z2m_actions_mapping(self) -> DefaultActionsMapping:
-        return {"open": Cover.TOGGLE_OPEN, "close": Cover.TOGGLE_CLOSE}
-=======
-    def get_z2m_actions_mapping(self) -> TypeActionsMapping:
+
+    def get_z2m_actions_mapping(self) -> DefaultActionsMapping:
         return {
             "open": Cover.TOGGLE_OPEN,
             "close": Cover.TOGGLE_CLOSE,
             "stop": Cover.STOP,
         }
->>>>>>> 3ab7d9bb
 
     def get_deconz_actions_mapping(self) -> DefaultActionsMapping:
         return {
