--- conflicted
+++ resolved
@@ -1,8 +1,4 @@
-<<<<<<< HEAD
-from typing import Any, Dict, Optional, Tuple, Type, Union
-=======
-from typing import Any, Dict, List, Optional, Type, Union
->>>>>>> 69d80ead
+from typing import Any, Dict, List, Optional, Tuple, Type, Union
 
 from cx_const import Light, PredefinedActionsMapping
 from cx_core.color_helper import get_color_wheel
