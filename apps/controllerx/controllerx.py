--- conflicted
+++ resolved
@@ -4,862 +4,6 @@
 
 https://github.com/xaviml/controllerx
 """
-<<<<<<< HEAD
-import abc
-import math
-import random
-import time
-from collections import defaultdict
-from functools import wraps
-
-import hassapi as hass
-
-DEFAULT_MANUAL_STEPS = 10
-DEFAULT_AUTOMATIC_STEPS = 10
-DEFAULT_DELAY = 350  # In milliseconds
-DEFAULT_ACTION_DELTA = 300  # In milliseconds
-DEFAULT_EVENT_NAME = "deconz_event"
-
-
-def action(method):
-    async def _action_impl(self, *args, **kwargs):
-        continue_call = await self.before_action(method.__name__, *args, **kwargs)
-        if continue_call:
-            await method(self, *args, **kwargs)
-
-    return _action_impl
-
-
-###############################################################
-###############################################################
-###  CORE CLASSES                                           ###
-###                                                         ###
-###  All controllers must extend from Controller and        ###
-###  implement get_state_actions_mapping to map the         ###
-###  controller actions to the internal functions.          ###
-###############################################################
-###############################################################
-
-
-class Controller(hass.Hass, abc.ABC):
-    """
-    This is the parent Controller, all controllers must extend from this class.
-    It is mandatory to implement `get_state_actions_mapping` to map the controller 
-    actions to the internal functions.
-    """
-
-    DIRECTION_UP = "up"
-    DIRECTION_DOWN = "down"
-
-    def initialize(self):
-        ad_version = self.get_ad_version()
-        major, minor, patch = ad_version.split(".")
-        if int(major) < 4:
-            raise ValueError("Please upgrade to AppDaemon 4.x")
-        self.action_delta = self.args.get("action_delta", DEFAULT_ACTION_DELTA)
-        self.action_times = defaultdict(lambda: 0)
-
-        if "event_id" in self.args and "sensor" in self.args:
-            raise ValueError("'event_id' and 'sensor' cannot be used together")
-        action_mapping_type, self.actions_mapping = self.get_actions_mapping()
-        if self.actions_mapping == None:
-            raise ValueError(
-                f"This controller does not support {action_mapping_type} actions."
-            )
-        included_actions = self.args.get("actions", list(self.actions_mapping.keys()))
-        included_actions = self.get_list(included_actions)
-        self.actions_mapping = {
-            key: value
-            for key, value in self.actions_mapping.items()
-            if key in included_actions
-        }
-
-        if "event_id" in self.args:
-            event_name = self.args.get("event", DEFAULT_EVENT_NAME)
-            events_id = self.get_list(self.args.get("event_id"))
-            for event_id in events_id:
-                self.listen_event(self.event_callback, event_name, id=event_id)
-
-        if "sensor" in self.args:
-            sensors = self.get_list(self.args["sensor"])
-            for sensor in sensors:
-                self.listen_state(self.state_callback, sensor)
-
-    def get_actions_mapping(self):
-        if "event_id" in self.args:
-            return "event", self.get_event_actions_mapping()
-        elif "sensor" in self.args:
-            return "state", self.get_state_actions_mapping()
-        else:
-            return None, None
-
-    def get_list(self, entities):
-        type_ = type(entities)
-        if type_ == str:
-            return entities.replace(" ", "").split(",")
-        elif type_ == list:
-            return entities
-
-    async def state_callback(self, entity, attribute, old, new, kwargs):
-        await self.handle_action(new)
-
-    async def event_callback(self, event_name, data, kwargs):
-        await self.handle_action(data["event"])
-
-    async def handle_action(self, action_key):
-        if action_key in self.actions_mapping:
-            previous_call_time = self.action_times[action_key]
-            now = time.time() * 1000
-            self.action_times[action_key] = now
-            if now - previous_call_time > self.action_delta:
-                self.log(f"Button pressed after: {action_key}", level="DEBUG")
-                action, *args = self.get_action(self.actions_mapping[action_key])
-                await action(*args)
-
-    async def before_action(self, action, *args, **kwargs):
-        """
-        Controllers have the option to implement this function, which is called
-        everytime before an action is called and it has the check_before_action decorator.
-        It should return True if the action shoul be called. Otherwise it should return False.
-        """
-        return True
-
-    def get_action(self, action_value):
-        if type(action_value) == tuple or type(action_value) == list:
-            return action_value
-        elif callable(action_value):
-            return (action_value,)
-        else:
-            raise ValueError(
-                "The action value from the action mapping should be a list or a function"
-            )
-
-    def get_state_actions_mapping(self):
-        """
-        Controllers can implement this function. It should return a dict
-        with the states that a controller can take and the functions as values.
-        This is used for z2m support.
-        """
-        return None
-
-    def get_event_actions_mapping(self):
-        """
-        Controllers can implement this function. It should return a dict
-        with the event id that a controller can take and the functions as values.
-        This is used for deConz support.
-        """
-        return None
-
-    async def get_attr_value(self, entity, attribute):
-        if "group." in entity:
-            entities = await self.get_state(entity, attribute="entity_id")
-            entity = entities[0]
-        out = await self.get_state(entity, attribute=attribute)
-        return out
-
-
-class ReleaseHoldController(Controller, abc.ABC):
-    def initialize(self):
-        super().initialize()
-        self.on_hold = False
-        self.delay = self.args.get("delay", self.default_delay())
-
-    @action
-    async def release(self):
-        self.on_hold = False
-
-    @action
-    async def hold(self, *args):
-        self.on_hold = True
-        stop = False
-        while self.on_hold and not stop:
-            stop = await self.hold_loop(*args)
-            await self.sleep(self.delay / 1000)
-
-    async def before_action(self, action, *args, **kwargs):
-        to_return = not (action == "hold" and self.on_hold)
-        return await super().before_action(action, *args, **kwargs) and to_return
-
-    @abc.abstractmethod
-    async def hold_loop(self):
-        """
-        This function is called by the ReleaseHoldController depending on the settings.
-        It stops calling the function once release action is called or when this function
-        returns True.
-        """
-        pass
-
-    def default_delay(self):
-        """
-        This function can be overwritten for each device to indeicate the delay 
-        for the specific device, by default it returns the default delay from the app
-        """
-        return DEFAULT_DELAY
-
-
-###############################################################
-###############################################################
-###  TYPE OF CONTROLLERS                                    ###
-###                                                         ###
-###  In this section, we will find the code for different   ###
-###  types of controllers and their logic. This controllers ###
-###  contain the actions that need to be map for the        ###
-###  different devices.                                     ###
-###############################################################
-###############################################################
-
-
-class LightController(ReleaseHoldController):
-    """
-    This is the main class that controls the lights for different devices.
-    Type of actions:
-        - On/Off/Toggle
-        - Brightness click and hold
-        - Color temperature click and hold
-        - xy color click and hold
-    If a light supports xy_color and color_temperature, then xy_color will be the
-    default functionality. Parameters taken:
-        - sensor (required): Inherited from Controller
-        - light (required): This is either the light entity name or a dictionary as 
-          {name: string, color_mode: auto | xy_color | color_temp}
-        - delay (optional): Inherited from ReleaseHoldController
-        - manual_steps (optional): Number of steps to go from min to max when clicking.
-        - automatic_steps (optional): Number of steps to go from min to max when smoothing.
-    """
-
-    ATTRIBUTE_BRIGHTNESS = "brightness"
-    ATTRIBUTE_COLOR = "color"
-
-    # These are the 24 colors that appear in the circle color of home assistant
-    colors = [
-        (0.701, 0.299),
-        (0.667, 0.284),
-        (0.581, 0.245),
-        (0.477, 0.196),
-        (0.385, 0.155),
-        (0.301, 0.116),
-        (0.217, 0.077),
-        (0.157, 0.05),
-        (0.136, 0.04),
-        (0.137, 0.065),
-        (0.141, 0.137),
-        (0.146, 0.238),
-        (0.323, 0.329),  # white color middle
-        (0.151, 0.343),
-        (0.157, 0.457),
-        (0.164, 0.591),
-        (0.17, 0.703),
-        (0.172, 0.747),
-        (0.199, 0.724),
-        (0.269, 0.665),
-        (0.36, 0.588),
-        (0.444, 0.517),
-        (0.527, 0.447),
-        (0.612, 0.374),
-        (0.677, 0.319),
-    ]
-
-    attribute_minmax = {
-        "brightness": {"min": 1, "max": 255},
-        "color_temp": {"min": 153, "max": 500},
-    }
-
-    sign_mapping = {Controller.DIRECTION_UP: 1, Controller.DIRECTION_DOWN: -1}
-
-    def initialize(self):
-        super().initialize()
-        self.light = self.get_light(self.args["light"])
-        self.manual_steps = self.args.get("manual_steps", DEFAULT_MANUAL_STEPS)
-        self.automatic_steps = self.args.get("automatic_steps", DEFAULT_AUTOMATIC_STEPS)
-        self.value_attribute = None
-        self.index_color = 0
-        self.smooth_power_on = self.args.get(
-            "smooth_power_on", self.supports_smooth_power_on()
-        )
-
-    def get_light(self, light):
-        type_ = type(light)
-        if type_ == str:
-            return {"name": light, "color_mode": "auto"}
-        elif type_ == dict:
-            if "color_mode" in light:
-                return light
-            else:
-                return {"name": light["name"], "color_mode": "auto"}
-
-    @action
-    async def on(self, **attributes):
-        self.call_service(
-            "homeassistant/turn_on", entity_id=self.light["name"], **attributes
-        )
-
-    @action
-    async def off(self):
-        self.call_service("homeassistant/turn_off", entity_id=self.light["name"])
-
-    @action
-    async def toggle(self):
-        self.call_service("homeassistant/toggle", entity_id=self.light["name"])
-
-    @action
-    async def on_full(self, attribute):
-        await self.change_light_state(
-            self.attribute_minmax[attribute]["min"], attribute, self.DIRECTION_UP, 1
-        )
-
-    async def get_attribute(self, attribute):
-        if attribute == self.ATTRIBUTE_COLOR:
-            entity_states = await self.get_state(self.light["name"], attribute="all")
-            entity_attributes = entity_states["attributes"]
-            if self.light["color_mode"] == "auto":
-                if "xy_color" in entity_attributes:
-                    return "xy_color"
-                elif "color_temp" in entity_attributes:
-                    return "color_temp"
-                else:
-                    raise ValueError(
-                        "This light does not support xy_color or color_temp"
-                    )
-            else:
-                return self.light["color_mode"]
-        else:
-            return attribute
-
-    async def get_value_attribute(self, attribute):
-        if attribute == "xy_color":
-            return None
-        else:
-            return await self.get_attr_value(self.light["name"], attribute)
-
-    def check_smooth_power_on(self, attribute, direction, light_state):
-        return (
-            direction == LightController.DIRECTION_UP
-            and attribute == self.ATTRIBUTE_BRIGHTNESS
-            and self.smooth_power_on
-            and light_state == "off"
-        )
-
-    async def before_action(self, action, *args, **kwargs):
-        to_return = True
-        if action == "click" or action == "hold":
-            attribute, direction, *_ = args
-            light_state = await self.get_state(self.light["name"])
-            to_return = light_state == "on" or self.check_smooth_power_on(
-                attribute, direction, light_state
-            )
-        return await super().before_action(action, *args, **kwargs) and to_return
-
-    @action
-    async def click(self, attribute, direction):
-        attribute = await self.get_attribute(attribute)
-        self.value_attribute = await self.get_value_attribute(attribute)
-        await self.change_light_state(
-            self.value_attribute, attribute, direction, self.manual_steps
-        )
-
-    @action
-    async def hold(self, attribute, direction):
-        attribute = await self.get_attribute(attribute)
-        self.value_attribute = await self.get_value_attribute(attribute)
-        await super().hold(attribute, direction)
-
-    async def hold_loop(self, attribute, direction):
-        return await self.change_light_state(
-            self.value_attribute, attribute, direction, self.automatic_steps
-        )
-
-    async def change_light_state(self, old, attribute, direction, steps):
-        """
-        This functions changes the state of the light depending on the previous
-        value and attribute. It returns True when no more changes will need to be done.
-        Otherwise, it returns False.
-        """
-        sign = self.sign_mapping[direction]
-        if attribute == "xy_color":
-            self.index_color += sign
-            self.index_color = self.index_color % len(self.colors)
-            new_state_attribute = self.colors[self.index_color]
-            attributes = {
-                attribute: new_state_attribute,
-                "transition": self.delay / 1000,
-            }
-            await self.on(**attributes)
-            # In case of xy_color mode it never finishes the loop, the hold loop
-            # will only stop if the hold action is called when releasing the button.
-            # I haven't experimented any problems with it, but a future implementation
-            # would be to force the loop to stop after 4 or 5 loops as a safety measure.
-            return False
-        self.log(f"Attribute: {attribute}; Current value: {old}", level="DEBUG")
-        max_ = self.attribute_minmax[attribute]["max"]
-        min_ = self.attribute_minmax[attribute]["min"]
-        step = (max_ - min_) // steps
-        new_state_attribute = old + sign * step
-        if self.check_smooth_power_on(
-            attribute, direction, await self.get_state(self.light["name"])
-        ):
-            new_state_attribute = min_
-            # The light needs to be turned on since the current state is off
-            # and if the light is turned on with the brightness attribute,
-            # the brightness state won't remain when turned of and on again.
-            await self.on()
-        attributes = {attribute: new_state_attribute, "transition": self.delay / 1000}
-        if min_ <= new_state_attribute <= max_:
-            await self.on(**attributes)
-            self.value_attribute = new_state_attribute
-            return False
-        else:
-            new_state_attribute = max(min_, min(new_state_attribute, max_))
-            attributes[attribute] = new_state_attribute
-            await self.on(**attributes)
-            self.value_attribute = new_state_attribute
-            return True
-
-    def supports_smooth_power_on(self):
-        """
-        This function can be overrided for each device to indicate the default behaviour of the controller
-        when the associated light is off and an event for incrementing brightness is received.
-        Returns True if the associated light should be turned on with minimum brightness if an event for incrementing
-        brightness is received, while the lamp is off.
-        The behaviour can be overridden by the user with the 'smooth_power_on' option in app configuration.
-        """
-        return False
-
-
-class MediaPlayerController(ReleaseHoldController):
-    def initialize(self):
-        super().initialize()
-        self.media_player = self.args["media_player"]
-
-    @action
-    async def play_pause(self):
-        self.call_service("media_player/media_play_pause", entity_id=self.media_player)
-
-    @action
-    async def previous_track(self):
-        self.call_service(
-            "media_player/media_previous_track", entity_id=self.media_player
-        )
-
-    @action
-    async def next_track(self):
-        self.call_service("media_player/media_next_track", entity_id=self.media_player)
-
-    @action
-    async def volume_up(self):
-        self.call_service("media_player/volume_up", entity_id=self.media_player)
-
-    @action
-    async def volume_down(self):
-        self.call_service("media_player/volume_down", entity_id=self.media_player)
-
-    @action
-    async def hold(self, direction):
-        # This variable is responsible to count how many times hold_loop has been called
-        # so we don't fall in a infinite loop
-        self.hold_loop_times = 0
-        await super().hold(direction)
-
-    async def hold_loop(self, direction):
-        if direction == Controller.DIRECTION_UP:
-            self.call_service("media_player/volume_up", entity_id=self.media_player)
-        else:
-            self.call_service("media_player/volume_down", entity_id=self.media_player)
-        self.hold_loop_times += 1
-        return self.hold_loop_times > 10
-
-    def default_delay(self):
-        return 500
-
-
-###############################################################
-###############################################################
-###  DEVICES                                                ###
-###                                                         ###
-###  In this section, we will find the code for different   ###
-###  types of end controllers and their function is to map  ###
-###  their states to the proper function of the controller  ###
-###  (e.g. LightController)                                 ###
-###############################################################
-###############################################################
-
-
-class E1810Controller(LightController):
-    # Different states reported from the controller:
-    # toggle, brightness_up_click, brightness_down_click
-    # arrow_left_click, arrow_right_click, brightness_up_hold
-    # brightness_up_release, brightness_down_hold, brightness_down_release,
-    # arrow_left_hold, arrow_left_release, arrow_right_hold
-    # arrow_right_release
-
-    def get_state_actions_mapping(self):
-        return {
-            "toggle": self.toggle,
-            "brightness_up_click": (
-                self.click,
-                LightController.ATTRIBUTE_BRIGHTNESS,
-                LightController.DIRECTION_UP,
-            ),
-            "brightness_down_click": (
-                self.click,
-                LightController.ATTRIBUTE_BRIGHTNESS,
-                LightController.DIRECTION_DOWN,
-            ),
-            "arrow_left_click": (
-                self.click,
-                LightController.ATTRIBUTE_COLOR,
-                LightController.DIRECTION_DOWN,
-            ),
-            "arrow_right_click": (
-                self.click,
-                LightController.ATTRIBUTE_COLOR,
-                LightController.DIRECTION_UP,
-            ),
-            "brightness_up_hold": (
-                self.hold,
-                LightController.ATTRIBUTE_BRIGHTNESS,
-                LightController.DIRECTION_UP,
-            ),
-            "brightness_up_release": self.release,
-            "brightness_down_hold": (
-                self.hold,
-                LightController.ATTRIBUTE_BRIGHTNESS,
-                LightController.DIRECTION_DOWN,
-            ),
-            "brightness_down_release": self.release,
-            "arrow_left_hold": (
-                self.hold,
-                LightController.ATTRIBUTE_COLOR,
-                LightController.DIRECTION_DOWN,
-            ),
-            "arrow_left_release": self.release,
-            "arrow_right_hold": (
-                self.hold,
-                LightController.ATTRIBUTE_COLOR,
-                LightController.DIRECTION_UP,
-            ),
-            "arrow_right_release": self.release,
-        }
-
-    def get_event_actions_mapping(self):
-        return {
-            1002: self.toggle,
-            2002: (
-                self.click,
-                LightController.ATTRIBUTE_BRIGHTNESS,
-                LightController.DIRECTION_UP,
-            ),
-            3002: (
-                self.click,
-                LightController.ATTRIBUTE_BRIGHTNESS,
-                LightController.DIRECTION_DOWN,
-            ),
-            4002: (
-                self.click,
-                LightController.ATTRIBUTE_COLOR,
-                LightController.DIRECTION_DOWN,
-            ),
-            5002: (
-                self.click,
-                LightController.ATTRIBUTE_COLOR,
-                LightController.DIRECTION_UP,
-            ),
-            2001: (
-                self.hold,
-                LightController.ATTRIBUTE_BRIGHTNESS,
-                LightController.DIRECTION_UP,
-            ),
-            2003: self.release,
-            3001: (
-                self.hold,
-                LightController.ATTRIBUTE_BRIGHTNESS,
-                LightController.DIRECTION_DOWN,
-            ),
-            3003: self.release,
-            4001: (
-                self.hold,
-                LightController.ATTRIBUTE_COLOR,
-                LightController.DIRECTION_DOWN,
-            ),
-            4003: self.release,
-            5001: (
-                self.hold,
-                LightController.ATTRIBUTE_COLOR,
-                LightController.DIRECTION_UP,
-            ),
-            5003: self.release,
-        }
-
-
-class E1810MediaPlayerController(MediaPlayerController):
-    # Different states reported from the controller:
-    # toggle, brightness_up_click, brightness_down_click
-    # arrow_left_click, arrow_right_click, brightness_up_hold
-    # brightness_up_release, brightness_down_hold, brightness_down_release,
-    # arrow_left_hold, arrow_left_release, arrow_right_hold
-    # arrow_right_release
-
-    def get_state_actions_mapping(self):
-        return {
-            "toggle": self.play_pause,
-            "brightness_up_click": self.volume_up,
-            "brightness_down_click": self.volume_down,
-            "arrow_left_click": self.previous_track,
-            "arrow_right_click": self.next_track,
-            "brightness_up_hold": (self.hold, Controller.DIRECTION_UP),
-            "brightness_up_release": self.release,
-            "brightness_down_hold": (self.hold, Controller.DIRECTION_DOWN),
-            "brightness_down_release": self.release,
-        }
-
-    def get_event_actions_mapping(self):
-        return {
-            1002: self.play_pause,
-            2002: self.volume_up,
-            3002: self.volume_down,
-            4002: self.previous_track,
-            5002: self.next_track,
-            2001: (self.hold, Controller.DIRECTION_UP),
-            2003: self.release,
-            3001: (self.hold, Controller.DIRECTION_DOWN),
-            3003: self.release,
-        }
-
-
-class E1743Controller(LightController):
-    # Different states reported from the controller:
-    # on, off, brightness_up, brightness_down, brightness_stop
-
-    def get_state_actions_mapping(self):
-        return {
-            "on": self.on,
-            "off": self.off,
-            "brightness_up": (
-                self.hold,
-                LightController.ATTRIBUTE_BRIGHTNESS,
-                LightController.DIRECTION_UP,
-            ),
-            "brightness_down": (
-                self.hold,
-                LightController.ATTRIBUTE_BRIGHTNESS,
-                LightController.DIRECTION_DOWN,
-            ),
-            "brightness_stop": self.release,
-        }
-
-    def get_event_actions_mapping(self):
-        return {
-            1002: self.on,
-            2002: self.off,
-            1001: (
-                self.hold,
-                LightController.ATTRIBUTE_BRIGHTNESS,
-                LightController.DIRECTION_UP,
-            ),
-            2001: (
-                self.hold,
-                LightController.ATTRIBUTE_BRIGHTNESS,
-                LightController.DIRECTION_DOWN,
-            ),
-            1003: self.release,
-            2003: self.release,
-        }
-
-
-class ICTCG1Controller(LightController):
-    # Different states reported from the controller:
-    # rotate_left, rotate_left_quick
-    # rotate_right, rotate_right_quick
-    # rotate_stop
-
-    @action
-    async def rotate_left_quick(self):
-        await self.release()
-        await self.off()
-
-    @action
-    async def rotate_right_quick(self):
-        await self.release()
-        await self.on_full(LightController.ATTRIBUTE_BRIGHTNESS)
-
-    def get_state_actions_mapping(self):
-        return {
-            "rotate_left": (
-                self.hold,
-                LightController.ATTRIBUTE_BRIGHTNESS,
-                LightController.DIRECTION_DOWN,
-            ),
-            "rotate_left_quick": self.rotate_left_quick,
-            "rotate_right": (
-                self.hold,
-                LightController.ATTRIBUTE_BRIGHTNESS,
-                LightController.DIRECTION_UP,
-            ),
-            "rotate_right_quick": self.rotate_right_quick,
-            "rotate_stop": self.release,
-        }
-
-
-class E1744LightController(LightController):
-    # Different states reported from the controller:
-    # rotate_left, rotate_right, rotate_stop,
-    # play_pause, skip_forward, skip_backward
-
-    def get_state_actions_mapping(self):
-        return {
-            "rotate_left": (
-                self.hold,
-                LightController.ATTRIBUTE_BRIGHTNESS,
-                LightController.DIRECTION_DOWN,
-            ),
-            "rotate_right": (
-                self.hold,
-                LightController.ATTRIBUTE_BRIGHTNESS,
-                LightController.DIRECTION_UP,
-            ),
-            "rotate_stop": self.release,
-            "play_pause": self.toggle,
-            "skip_forward": (self.on_full, LightController.ATTRIBUTE_BRIGHTNESS),
-        }
-
-    def get_event_actions_mapping(self):
-        return {
-            2001: (
-                self.hold,
-                LightController.ATTRIBUTE_BRIGHTNESS,
-                LightController.DIRECTION_DOWN,
-            ),
-            3001: (
-                self.hold,
-                LightController.ATTRIBUTE_BRIGHTNESS,
-                LightController.DIRECTION_UP,
-            ),
-            2003: self.release,
-            3003: self.release,
-            1002: self.toggle,
-            1004: (self.on_full, LightController.ATTRIBUTE_BRIGHTNESS),
-        }
-
-    def default_delay(self):
-        return 1200
-
-
-class E1744MediaPlayerController(MediaPlayerController):
-    # Different states reported from the controller:
-    # rotate_left, rotate_right, rotate_stop,
-    # play_pause, skip_forward, skip_backward
-
-    def get_state_actions_mapping(self):
-        return {
-            "rotate_left": (self.hold, Controller.DIRECTION_DOWN),
-            "rotate_right": (self.hold, Controller.DIRECTION_UP),
-            "rotate_stop": self.release,
-            "play_pause": self.play_pause,
-            "skip_forward": self.next_track,
-            "skip_backward": self.previous_track,
-        }
-
-    def get_event_actions_mapping(self):
-        return {
-            2001: (self.hold, Controller.DIRECTION_DOWN),
-            3001: (self.hold, Controller.DIRECTION_UP),
-            2003: self.release,
-            3003: self.release,
-            1002: self.play_pause,
-            1004: self.next_track,
-            1005: self.previous_track,
-        }
-
-    def default_delay(self):
-        return 1000
-
-
-class HueDimmerController(LightController):
-    # Different states reported from the controller:
-    # on-press, on-hold, on-hold-release, up-press, up-hold,
-    # up-hold-release, down-press, down-hold, down-hold-release,
-    # off-press, off-hold, off-hold-release
-
-    def get_state_actions_mapping(self):
-        return {
-            "on-press": self.on,
-            "on-hold": (
-                self.hold,
-                LightController.ATTRIBUTE_COLOR,
-                LightController.DIRECTION_UP,
-            ),
-            "on-hold-release": (self.release,),
-            "up-press": (
-                self.click,
-                LightController.ATTRIBUTE_BRIGHTNESS,
-                LightController.DIRECTION_UP,
-            ),
-            "up-hold": (
-                self.hold,
-                LightController.ATTRIBUTE_BRIGHTNESS,
-                LightController.DIRECTION_UP,
-            ),
-            "up-hold-release": self.release,
-            "down-press": (
-                self.click,
-                LightController.ATTRIBUTE_BRIGHTNESS,
-                LightController.DIRECTION_DOWN,
-            ),
-            "down-hold": (
-                self.hold,
-                LightController.ATTRIBUTE_BRIGHTNESS,
-                LightController.DIRECTION_DOWN,
-            ),
-            "down-hold-release": self.release,
-            "off-press": self.off,
-            "off-hold": (
-                self.hold,
-                LightController.ATTRIBUTE_COLOR,
-                LightController.DIRECTION_DOWN,
-            ),
-            "off-hold-release": self.release,
-        }
-
-    def get_event_actions_mapping(self):
-        return {
-            1000: self.on,
-            1001: (
-                self.hold,
-                LightController.ATTRIBUTE_COLOR,
-                LightController.DIRECTION_UP,
-            ),
-            1003: self.release,
-            2000: (
-                self.click,
-                LightController.ATTRIBUTE_BRIGHTNESS,
-                LightController.DIRECTION_UP,
-            ),
-            2001: (
-                self.hold,
-                LightController.ATTRIBUTE_BRIGHTNESS,
-                LightController.DIRECTION_UP,
-            ),
-            2003: self.release,
-            3000: (
-                self.click,
-                LightController.ATTRIBUTE_BRIGHTNESS,
-                LightController.DIRECTION_DOWN,
-            ),
-            3001: (
-                self.hold,
-                LightController.ATTRIBUTE_BRIGHTNESS,
-                LightController.DIRECTION_UP,
-            ),
-            3003: self.release,
-            4000: self.off,
-            4001: (
-                self.hold,
-                LightController.ATTRIBUTE_COLOR,
-                LightController.DIRECTION_DOWN,
-            ),
-            4003: self.release,
-        }
-=======
 from devices.ikea import *
 from devices.philips import *
-from devices.aqara import *
->>>>>>> be1760ee
+from devices.aqara import *