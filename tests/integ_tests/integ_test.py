import asyncio
import glob
from pathlib import Path
<<<<<<< HEAD
from typing import Any, Dict, List, Tuple
=======
from typing import Any, Dict, Optional
>>>>>>> 69d80ead

import pytest
import yaml
from appdaemon.plugins.hass.hassapi import Hass
from cx_core.type_controller import TypeController
from pytest_mock.plugin import MockerFixture

from tests.test_utils import get_controller


def get_integ_tests() -> List[Tuple[str, str, Dict[str, Any]]]:
    configs = []
    test_yaml_files = glob.glob("**/*_test.yaml", recursive=True)
    for test_yaml_file in test_yaml_files:
        config_filepath = Path(test_yaml_file).parent / "config.yaml"
        with open(test_yaml_file) as f:
            data = yaml.full_load(f)
        configs.append((str(config_filepath), str(test_yaml_file), data))
    return configs


def read_config_yaml(file_name) -> Dict[str, Any]:
    with open(file_name) as f:
        data = yaml.full_load(f)
    return list(data.values())[0]


def get_fake_get_state(entity_state, entity_state_attributes):
    async def inner(entity_name: str, attribute: Optional[str] = None):
        if attribute is not None and attribute in entity_state_attributes:
            return entity_state_attributes[attribute]
        return entity_state

    return inner


integration_tests = get_integ_tests()


@pytest.mark.asyncio
@pytest.mark.parametrize("config_file, test_yaml_file, data", integration_tests)
async def test_integ_configs(
    mocker: MockerFixture, config_file: str, test_yaml_file: str, data: Dict[str, Any]
):
    entity_state_attributes = data.get("entity_state_attributes", {})
    entity_state = data.get("entity_state", None)
    fired_actions = data.get("fired_actions", [])
    render_template_response = data.get("render_template_response")
    extra = data.get("extra")
    expected_calls = data.get("expected_calls", [])
    expected_calls_count = data.get("expected_calls_count", len(expected_calls))

    if "supported_features" not in entity_state_attributes:
        entity_state_attributes["supported_features"] = 0b1111111111
    if "entity_id" not in entity_state_attributes:
        entity_state_attributes["entity_id"] = "my_entity"
    config = read_config_yaml(config_file)
    controller = get_controller(config["module"], config["class"])
    if controller is None:
        raise ValueError(f"`{config['class']}` class controller does not exist")
    controller.args = config

    if render_template_response is not None:
        mocker.patch.object(
            controller, "_render_template", return_value=render_template_response
        )

    if isinstance(controller, TypeController):
        fake_get_state = get_fake_get_state(entity_state, entity_state_attributes)
        mocker.patch.object(controller, "get_state", fake_get_state)
    call_service_stub = mocker.patch.object(Hass, "call_service")

    await controller.initialize()
    for idx, action in enumerate(fired_actions):
        if any(isinstance(action, type_) for type_ in (str, int)):
            coroutine = controller.handle_action(action, extra=extra)
            if idx == len(fired_actions) - 1:
                await coroutine
            else:
                asyncio.create_task(coroutine)
        elif isinstance(action, float):
            await asyncio.sleep(action)

    pending = asyncio.all_tasks()
    # We exclude the current function we are executing
    pending = {
        task for task in pending if task._coro.__name__ != "test_integ_configs"  # type: ignore
    }
    if pending:  # Finish pending tasks if any
        await asyncio.wait(pending)
    assert call_service_stub.call_count == expected_calls_count
    calls = [
        mocker.call(controller, call["service"], **call.get("data", {}))
        for call in expected_calls
    ]
    call_service_stub.assert_has_calls(calls)<|MERGE_RESOLUTION|>--- conflicted
+++ resolved
@@ -1,11 +1,7 @@
 import asyncio
 import glob
 from pathlib import Path
-<<<<<<< HEAD
-from typing import Any, Dict, List, Tuple
-=======
-from typing import Any, Dict, Optional
->>>>>>> 69d80ead
+from typing import Any, Dict, List, Optional, Tuple
 
 import pytest
 import yaml
