--- conflicted
+++ resolved
@@ -6,26 +6,17 @@
 _Note: Remember to restart the AppDaemon addon/server after updating to a new version._
 PRERELEASE_NOTE
 
-<<<<<<< HEAD
 ## :pencil2: Features
 
 - Allow to pass parameters to predefined actions. You can check the parameters for each predefined action, and how to pass parameters in [here](https://xaviml.github.io/controllerx/advanced/predefined-actions). [ #78 ]
-
-<!--
-## :hammer: Fixes
--->
-=======
-
-## :pencil2: Features
-
 - Support for Light Group integration. To know how entity groups work, read [here](https://xaviml.github.io/controllerx/advanced/entity-groups)
->>>>>>> 69d80ead
 
 <!--
 ## :hammer: Fixes
 -->
 
 ## :clock2: Performance
+
 - Reduce calls to HA when entity is a group.
 
 <!--
