--- conflicted
+++ resolved
@@ -1,10 +1,6 @@
 [tool.commitizen]
 name = "cz_conventional_commits"
-<<<<<<< HEAD
-version = "4.5.1"
-=======
 version = "4.6.0b1"
->>>>>>> b3f96201
 tag_format = "v$major.$minor.$patch$prerelease"
 version_files = [
     "apps/controllerx/cx_version.py",
